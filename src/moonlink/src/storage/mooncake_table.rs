mod data_batches;
pub(crate) mod delete_vector;
mod disk_slice;
mod mem_slice;
mod persistence_buffer;
mod shared_array;
mod snapshot;
pub mod snapshot_read_output;
mod snapshot_validation;
pub mod table_config;
pub mod table_secret;
mod table_snapshot;
mod transaction_stream;

use super::iceberg::puffin_utils::PuffinBlobRef;
use super::index::index_merge_config::FileIndexMergeConfig;
use super::index::{FileIndex, MemIndex, MooncakeIndex};
use super::storage_utils::{MooncakeDataFileRef, RawDeletionRecord, RecordLocation};
use crate::error::{Error, Result};
use crate::row::{IdentityProp, MoonlinkRow};
use crate::storage::cache::object_storage::object_storage_cache::ObjectStorageCache;
use crate::storage::compaction::compaction_config::DataCompactionConfig;
use crate::storage::compaction::compactor::{CompactionBuilder, CompactionFileParams};
pub(crate) use crate::storage::compaction::table_compaction::{
    DataCompactionPayload, DataCompactionResult,
};
use crate::storage::filesystem::accessor::base_filesystem_accessor::BaseFileSystemAccess;
use crate::storage::iceberg::iceberg_table_config::IcebergTableConfig;
use crate::storage::iceberg::iceberg_table_manager::IcebergTableManager;
use crate::storage::iceberg::table_manager::{PersistenceFileParams, TableManager};
use crate::storage::index::persisted_bucket_hash_map::GlobalIndexBuilder;
use crate::storage::mooncake_table::shared_array::SharedRowBufferSnapshot;
pub use crate::storage::mooncake_table::snapshot_read_output::ReadOutput as SnapshotReadOutput;
#[cfg(test)]
pub(crate) use crate::storage::mooncake_table::table_snapshot::IcebergSnapshotDataCompactionPayload;
pub(crate) use crate::storage::mooncake_table::table_snapshot::{
    take_data_files_to_import, take_data_files_to_remove, take_file_indices_to_import,
    take_file_indices_to_remove, FileIndiceMergePayload, FileIndiceMergeResult,
    IcebergSnapshotDataCompactionResult, IcebergSnapshotImportPayload,
    IcebergSnapshotIndexMergePayload, IcebergSnapshotPayload, IcebergSnapshotResult,
};
use crate::storage::storage_utils::{FileId, TableId};
use crate::table_notify::TableEvent;
use crate::NonEvictableHandle;
use arrow::record_batch::RecordBatch;
use arrow_schema::Schema;
use delete_vector::BatchDeletionVector;
pub(crate) use disk_slice::DiskSliceWriter;
use mem_slice::MemSlice;
pub(crate) use snapshot::{PuffinDeletionBlobAtRead, SnapshotTableState};
use std::collections::{BTreeSet, HashMap, HashSet};
use std::path::PathBuf;
use std::sync::Arc;
use table_snapshot::{IcebergSnapshotImportResult, IcebergSnapshotIndexMergeResult};
#[cfg(test)]
use tokio::sync::mpsc::Receiver;
use tokio::sync::mpsc::Sender;
use tokio::sync::{watch, RwLock};
use tracing::info_span;
use tracing::Instrument;
use transaction_stream::{TransactionStreamOutput, TransactionStreamState};

/// Special transaction id used for initial copy append operation.
pub(crate) const INITIAL_COPY_XACT_ID: u32 = u32::MAX - 1;

#[derive(Clone, Debug, Default, PartialEq)]
pub struct IcebergPersistenceConfig {
    /// Number of new data files to trigger an iceberg snapshot.
    pub new_data_file_count: usize,
    /// Number of unpersisted committed delete logs to trigger an iceberg snapshot.
    pub new_committed_deletion_log: usize,
}

// TODO(hjiang): Add another threshold for merged file indices to trigger iceberg snapshot.
impl IcebergPersistenceConfig {
    #[cfg(debug_assertions)]
    pub(crate) const DEFAULT_ICEBERG_NEW_DATA_FILE_COUNT: usize = 1;
    #[cfg(debug_assertions)]
    pub(crate) const DEFAULT_ICEBERG_SNAPSHOT_NEW_COMMITTED_DELETION_LOG: usize = 1000;

    #[cfg(not(debug_assertions))]
    pub(crate) const DEFAULT_ICEBERG_NEW_DATA_FILE_COUNT: usize = 1;
    #[cfg(not(debug_assertions))]
    pub(crate) const DEFAULT_ICEBERG_SNAPSHOT_NEW_COMMITTED_DELETION_LOG: usize = 1000;

    pub fn default() -> Self {
        Self {
            new_data_file_count: Self::DEFAULT_ICEBERG_NEW_DATA_FILE_COUNT,
            new_committed_deletion_log: Self::DEFAULT_ICEBERG_SNAPSHOT_NEW_COMMITTED_DELETION_LOG,
        }
    }
}

#[derive(Clone, Debug, PartialEq)]
pub struct MooncakeTableConfig {
    /// Number of batch records which decides when to flush records from MemSlice to disk.
    pub mem_slice_size: usize,
    /// Number of new deletion records which decides whether to create a new mooncake table snapshot.
    pub snapshot_deletion_record_count: usize,
    /// Max number of rows in each record batch within MemSlice.
    pub batch_size: usize,
    /// Disk slice parquet file flush threshold.
    pub disk_slice_parquet_file_size: usize,
    /// Config for iceberg persistence config.
    pub persistence_config: IcebergPersistenceConfig,
    /// Config for data compaction.
    pub data_compaction_config: DataCompactionConfig,
    /// Config for index merge.
    pub file_index_config: FileIndexMergeConfig,
    /// Filesystem directory to store temporary files, used for union read.
    pub temp_files_directory: String,
}

impl Default for MooncakeTableConfig {
    fn default() -> Self {
        Self::new(Self::DEFAULT_TEMP_FILE_DIRECTORY.to_string())
    }
}

impl MooncakeTableConfig {
    #[cfg(debug_assertions)]
    pub(crate) const DEFAULT_MEM_SLICE_SIZE: usize = MooncakeTableConfig::DEFAULT_BATCH_SIZE * 8;
    #[cfg(debug_assertions)]
    pub(super) const DEFAULT_SNAPSHOT_DELETION_RECORD_COUNT: usize = 1000;
    #[cfg(debug_assertions)]
    pub(crate) const DEFAULT_BATCH_SIZE: usize = 128;
    #[cfg(debug_assertions)]
    pub(crate) const DEFAULT_DISK_SLICE_PARQUET_FILE_SIZE: usize = 1024 * 1024 * 2; // 2MiB

    #[cfg(not(debug_assertions))]
    pub(crate) const DEFAULT_MEM_SLICE_SIZE: usize = MooncakeTableConfig::DEFAULT_BATCH_SIZE * 32;
    #[cfg(not(debug_assertions))]
    pub(super) const DEFAULT_SNAPSHOT_DELETION_RECORD_COUNT: usize = 1000;
    #[cfg(not(debug_assertions))]
    pub(crate) const DEFAULT_BATCH_SIZE: usize = 4096;
    #[cfg(not(debug_assertions))]
    pub(crate) const DEFAULT_DISK_SLICE_PARQUET_FILE_SIZE: usize = 1024 * 1024 * 128; // 128MiB

    /// Default local directory to hold temporary files for union read.
    pub(crate) const DEFAULT_TEMP_FILE_DIRECTORY: &str = "/tmp/moonlink_temp_file";

    pub fn new(temp_files_directory: String) -> Self {
        Self {
            mem_slice_size: Self::DEFAULT_MEM_SLICE_SIZE,
            snapshot_deletion_record_count: Self::DEFAULT_SNAPSHOT_DELETION_RECORD_COUNT,
            batch_size: Self::DEFAULT_BATCH_SIZE,
            disk_slice_parquet_file_size: Self::DEFAULT_DISK_SLICE_PARQUET_FILE_SIZE,
            persistence_config: IcebergPersistenceConfig::default(),
            data_compaction_config: DataCompactionConfig::default(),
            file_index_config: FileIndexMergeConfig::default(),
            temp_files_directory,
        }
    }
    pub fn batch_size(&self) -> usize {
        self.batch_size
    }
    pub fn iceberg_snapshot_new_data_file_count(&self) -> usize {
        self.persistence_config.new_data_file_count
    }
    pub fn snapshot_deletion_record_count(&self) -> usize {
        self.snapshot_deletion_record_count
    }
    pub fn iceberg_snapshot_new_committed_deletion_log(&self) -> usize {
        self.persistence_config.new_committed_deletion_log
    }
}

#[derive(Debug)]
pub struct TableMetadata {
    /// table name
    pub(crate) name: String,
    /// table id
    pub(crate) table_id: u32,
    /// table schema
    pub(crate) schema: Arc<Schema>,
    /// table config
    pub(crate) config: MooncakeTableConfig,
    /// storage path
    pub(crate) path: PathBuf,
    /// function to get lookup key from row
    pub(crate) identity: IdentityProp,
}

#[derive(Clone, Debug)]
pub(crate) struct DiskFileEntry {
    /// Cache handle. If assigned, it's pinned in object storage cache.
    pub(crate) cache_handle: Option<NonEvictableHandle>,
    /// File size.
    pub(crate) file_size: usize,
    /// In-memory deletion vector, used for new deletion records in-memory processing.
    pub(crate) batch_deletion_vector: BatchDeletionVector,
    /// Persisted iceberg deletion vector puffin blob.
    pub(crate) puffin_deletion_blob: Option<PuffinBlobRef>,
}

/// Snapshot contains state of the table at a given time.
/// A snapshot maps directly to an iceberg snapshot.
///
#[derive(Clone)]
pub struct Snapshot {
    /// table metadata
    pub(crate) metadata: Arc<TableMetadata>,
    /// datafile and their deletion vector.
    ///
    /// TODO(hjiang):
    /// 1. For the initial release and before we figure out a cache design, disk files are always local ones.
    /// 2. Add corresponding file indices into the value part, so when data file gets compacted, we make sure all related file indices get rewritten and compacted as well.
    pub(crate) disk_files: HashMap<MooncakeDataFileRef, DiskFileEntry>,
    /// Current snapshot version, which is the mooncake table commit point.
    pub(crate) snapshot_version: u64,
    /// LSN which last data file flush operation happens.
    ///
    /// There're two important time points: commit and flush.
    /// - Data files are persisted at flush point, which could span across multiple commit points;
    /// - Batch deletion vector, which is the value for `Snapshot::disk_files` updates at commit points.
    ///   So likely they are not consistent from LSN's perspective.
    ///
    /// At iceberg snapshot creation, we should only dump consistent data files and deletion logs.
    /// Data file flush LSN is recorded here, to get corresponding deletion logs from "committed deletion logs".
    pub(crate) data_file_flush_lsn: Option<u64>,
    /// indices
    pub(crate) indices: MooncakeIndex,
}

impl Snapshot {
    pub(crate) fn new(metadata: Arc<TableMetadata>) -> Self {
        Self {
            metadata,
            disk_files: HashMap::new(),
            snapshot_version: 0,
            data_file_flush_lsn: None,
            indices: MooncakeIndex::new(),
        }
    }

    pub fn get_name_for_inmemory_file(&self) -> PathBuf {
        let mut directory = PathBuf::from(&self.metadata.config.temp_files_directory);
        directory.push(format!(
            "inmemory_{}_{}_{}.parquet",
            self.metadata.name, self.metadata.table_id, self.snapshot_version
        ));
        directory
    }
}

/// Record iceberg persisted records, used to sync to mooncake snapshot.
#[derive(Debug, Default)]
pub(crate) struct IcebergPersistedRecords {
    /// Flush LSN for iceberg snapshot.
    flush_lsn: Option<u64>,
    /// New data file, puffin file and file indices result.
    import_result: IcebergSnapshotImportResult,
    /// Index merge persistence result.
    index_merge_result: IcebergSnapshotIndexMergeResult,
    /// Data compaction persistence result.
    data_compaction_result: IcebergSnapshotDataCompactionResult,
}

impl IcebergPersistedRecords {
    /// Get persisted data files.
    pub fn get_data_files_to_reflect_persistence(&self) -> Vec<MooncakeDataFileRef> {
        let mut persisted_data_files = vec![];
        persisted_data_files.extend(self.import_result.new_data_files.iter().cloned());
        persisted_data_files.extend(
            self.data_compaction_result
                .new_data_files_imported
                .iter()
                .cloned(),
        );
        persisted_data_files
    }

    /// Get persisted file indices, and files id for data files referenced by index blocks to delete.
    ///
    /// Notice, we don't need to reflect file indices persistence for index merge and data compaction, since file indices are always cached on-disk, thus mooncake snapshot only access local cache files.
    ///
    /// TODO(hjiang): It's actually better not to assume certain cache implementation, and only apply what iceberg table manager returns.
    pub fn get_file_indices_to_reflect_persistence(&self) -> (HashSet<FileId>, Vec<FileIndex>) {
        let mut persisted_file_indices = vec![];
        persisted_file_indices.extend(self.import_result.new_file_indices.iter().cloned());

        let index_blocks_to_delete = self
            .import_result
            .new_data_files
            .iter()
            .map(|f| f.file_id())
            .collect::<HashSet<_>>();
        (index_blocks_to_delete, persisted_file_indices)
    }
}

#[derive(Default)]
pub struct SnapshotTask {
    /// ---- States not recorded by mooncake snapshot ----
    ///
    /// Mooncake table config.
    mooncake_table_config: MooncakeTableConfig,
    /// Current task
    ///
    new_disk_slices: Vec<DiskSliceWriter>,
    disk_file_lsn_map: HashMap<FileId, u64>,
    new_deletions: Vec<RawDeletionRecord>,
    /// Pair of <batch id, record batch>.
    new_record_batches: Vec<(u64, Arc<RecordBatch>)>,
    new_rows: Option<SharedRowBufferSnapshot>,
    new_mem_indices: Vec<Arc<MemIndex>>,
    /// Assigned (non-zero) after a commit event.
    new_commit_lsn: u64,
    /// Assigned at a flush operation.
    new_flush_lsn: Option<u64>,
    new_commit_point: Option<RecordLocation>,

    /// streaming xact
    new_streaming_xact: Vec<TransactionStreamOutput>,

    /// --- States related to read operation ---
    read_cache_handles: Vec<NonEvictableHandle>,

    /// --- States related to file indices merge operation ---
    /// These persisted items will be reflected to mooncake snapshot in the next invocation of periodic mooncake snapshot operation.
    index_merge_result: FileIndiceMergeResult,

    /// --- States related to data compaction operation ---
    /// These persisted items will be reflected to mooncake snapshot in the next invocation of periodic mooncake snapshot operation.
    data_compaction_result: DataCompactionResult,

    /// ---- States have been recorded by mooncake snapshot, and persisted into iceberg table ----
    /// These persisted items will be reflected to mooncake snapshot in the next invocation of periodic mooncake snapshot operation.
    iceberg_persisted_records: IcebergPersistedRecords,
}

impl SnapshotTask {
    pub fn new(mooncake_table_config: MooncakeTableConfig) -> Self {
        Self {
            mooncake_table_config,
            new_disk_slices: Vec::new(),
            disk_file_lsn_map: HashMap::new(),
            new_deletions: Vec::new(),
            new_record_batches: Vec::new(),
            new_rows: None,
            new_mem_indices: Vec::new(),
            new_commit_lsn: 0,
            new_flush_lsn: None,
            new_commit_point: None,
            new_streaming_xact: Vec::new(),
            // Read request related fields.
            read_cache_handles: Vec::new(),
            // Index merge related fields.
            index_merge_result: FileIndiceMergeResult::default(),
            // Data compaction related fields.
            data_compaction_result: DataCompactionResult::default(),
            // Iceberg persistence result.
            iceberg_persisted_records: IcebergPersistedRecords::default(),
        }
    }

    pub fn should_create_snapshot(&self) -> bool {
        // If mooncake has new transaction commits.
        self.new_commit_lsn > 0
        // If mooncake table accumulated large enough writes.
            || !self.new_disk_slices.is_empty()
            || self.new_deletions.len()
                >= self.mooncake_table_config.snapshot_deletion_record_count()
            // If iceberg snapshot is already performed, update mooncake snapshot accordingly.
            // On local filesystem, potentially we could double storage as soon as possible.
            || !self.iceberg_persisted_records.import_result.is_empty()
            || !self.iceberg_persisted_records.index_merge_result.is_empty()
            || !self.iceberg_persisted_records.data_compaction_result.is_empty()
    }

    /// Get newly created data files, including both batch write ones and stream write ones.
    pub(crate) fn get_new_data_files(&self) -> Vec<MooncakeDataFileRef> {
        let mut new_files = vec![];

        // Batch write data files.
        for cur_disk_slice in self.new_disk_slices.iter() {
            new_files.extend(
                cur_disk_slice
                    .output_files()
                    .iter()
                    .map(|(file, _)| file.clone()),
            );
        }

        // Stream write data files.
        for cur_stream_xact in self.new_streaming_xact.iter() {
            if let TransactionStreamOutput::Commit(cur_stream_commit) = cur_stream_xact {
                new_files.extend(cur_stream_commit.get_flushed_data_files());
            }
        }

        new_files
    }

    /// Get newly created file indices, including both batch write ones and stream write ones.
    pub(crate) fn get_new_file_indices(&self) -> Vec<FileIndex> {
        let mut new_file_indices = vec![];

        // Batch write file indices.
        for cur_disk_slice in self.new_disk_slices.iter() {
            let file_index = cur_disk_slice.get_file_index();
            if let Some(file_index) = file_index {
                new_file_indices.push(file_index);
            }
        }

        // Stream write file indices.
        for cur_stream_xact in self.new_streaming_xact.iter() {
            if let TransactionStreamOutput::Commit(cur_stream_commit) = cur_stream_xact {
                new_file_indices.extend(cur_stream_commit.get_file_indices());
            }
        }

        new_file_indices
    }
}

/// Option for a maintainance option.
#[derive(Clone, Debug, Eq, PartialEq)]
pub enum MaintainanceOption {
    /// Perform a best effort maintainance operation.
    BestEffort,
    /// Force a maintainance operation.
    Force,
    /// Skip maintainance operation
    Skip,
}

/// Options to create mooncake snapshot.
#[derive(Clone, Debug)]
pub struct SnapshotOption {
    /// Whether to force create snapshot.
    /// When specified, mooncake snapshot will be created with snapshot threshold ignored.
    pub(crate) force_create: bool,
    /// Whether to skip iceberg snapshot creation.
    pub(crate) skip_iceberg_snapshot: bool,
    /// Index merge operation option.
    pub(crate) index_merge_option: MaintainanceOption,
    /// Data compaction operation option.
    pub(crate) data_compaction_option: MaintainanceOption,
}

impl SnapshotOption {
    pub fn default() -> SnapshotOption {
        Self {
            force_create: false,
            skip_iceberg_snapshot: false,
            index_merge_option: MaintainanceOption::BestEffort,
            data_compaction_option: MaintainanceOption::BestEffort,
        }
    }
}

/// MooncakeTable is a disk table + mem slice.
/// Transactions will append data to the mem slice.
///
/// And periodically disk slices will be merged and compacted.
/// Single thread is used to write to the table.
///
/// LSN is used for visiblity control of mooncake table.
/// Currently it has following rules:
/// For read at lsn X, any record committed at lsn <= X is visible.
/// For commit at lsn X, any record whose lsn < X is committed.
///
/// COMMIT_LSN_xact_1 <= DELETE_LSN_xact_2 < COMMIT_LSN_xact_2
///
pub struct MooncakeTable {
    /// Current metadata of the table.
    ///
    metadata: Arc<TableMetadata>,

    /// The mem slice
    ///
    mem_slice: MemSlice,

    /// Current snapshot of the table
    snapshot: Arc<RwLock<SnapshotTableState>>,
    /// Whether there's ongoing mooncake snapshot.
    mooncake_snapshot_ongoing: bool,

    table_snapshot_watch_sender: watch::Sender<u64>,
    table_snapshot_watch_receiver: watch::Receiver<u64>,

    /// Records all the write operations since last snapshot.
    next_snapshot_task: SnapshotTask,

    /// Stream state per transaction, keyed by xact-id.
    transaction_stream_states: HashMap<u32, TransactionStreamState>,

    /// Auto increment id for generating unique file ids.
    /// Note, these ids is only used locally, and not persisted.
    next_file_id: u32,

    /// Iceberg table manager, used to sync snapshot to the corresponding iceberg table.
    iceberg_table_manager: Option<Box<dyn TableManager>>,

    /// LSN of the latest iceberg snapshot.
    last_iceberg_snapshot_lsn: Option<u64>,

    /// Table notifier, which is used to sent multiple types of event completion information.
    table_notify: Option<Sender<TableEvent>>,

    // LSNs of pending flush operations.
    pending_flush_lsns: BTreeSet<u64>,
}

impl MooncakeTable {
    /// foreground functions
    ///
    /// TODO(hjiang): Provide a struct to hold all paramters.
    #[allow(clippy::too_many_arguments)]
    pub async fn new(
        schema: Schema,
        name: String,
        table_id: u32,
        base_path: PathBuf,
        identity: IdentityProp,
        iceberg_table_config: IcebergTableConfig,
        table_config: MooncakeTableConfig,
        object_storage_cache: ObjectStorageCache,
        filesystem_accessor: Arc<dyn BaseFileSystemAccess>,
    ) -> Result<Self> {
        let metadata = Arc::new(TableMetadata {
            name,
            table_id,
            schema: Arc::new(schema.clone()),
            config: table_config.clone(),
            path: base_path,
            identity,
        });
        let iceberg_table_manager = Box::new(IcebergTableManager::new(
            metadata.clone(),
            object_storage_cache.clone(),
            filesystem_accessor.clone(),
            iceberg_table_config,
        )?);
        Self::new_with_table_manager(
            metadata,
            iceberg_table_manager,
            object_storage_cache,
            filesystem_accessor,
        )
        .await
    }

    pub(crate) async fn new_with_table_manager(
        table_metadata: Arc<TableMetadata>,
        mut table_manager: Box<dyn TableManager>,
        object_storage_cache: ObjectStorageCache,
        filesystem_accessor: Arc<dyn BaseFileSystemAccess>,
    ) -> Result<Self> {
        let (table_snapshot_watch_sender, table_snapshot_watch_receiver) = watch::channel(u64::MAX);
        let (next_file_id, current_snapshot) = table_manager.load_snapshot_from_table().await?;
        let last_iceberg_snapshot_lsn = current_snapshot.data_file_flush_lsn;
        if let Some(persistence_lsn) = last_iceberg_snapshot_lsn {
            table_snapshot_watch_sender.send(persistence_lsn).unwrap();
        }

        Ok(Self {
            mem_slice: MemSlice::new(
                table_metadata.schema.clone(),
                table_metadata.config.batch_size,
                table_metadata.identity.clone(),
            ),
            metadata: table_metadata.clone(),
            snapshot: Arc::new(RwLock::new(
                SnapshotTableState::new(
                    table_metadata.clone(),
                    object_storage_cache,
                    filesystem_accessor,
                    current_snapshot,
                )
                .await?,
            )),
            mooncake_snapshot_ongoing: false,
            next_snapshot_task: SnapshotTask::new(table_metadata.as_ref().config.clone()),
            transaction_stream_states: HashMap::new(),
            table_snapshot_watch_sender,
            table_snapshot_watch_receiver,
            next_file_id,
            iceberg_table_manager: Some(table_manager),
            last_iceberg_snapshot_lsn,
            table_notify: None,
            pending_flush_lsns: BTreeSet::new(),
        })
    }

    /// Register event completion notifier.
    /// Notice it should be registered only once, which could be used to notify multiple events.
    pub(crate) async fn register_table_notify(&mut self, table_notify: Sender<TableEvent>) {
        assert!(self.table_notify.is_none());
        self.table_notify = Some(table_notify.clone());
        self.snapshot
            .write()
            .await
            .register_table_notify(table_notify);
    }

    /// Assert flush LSN doesn't regress.
    fn assert_flush_lsn_on_iceberg_snapshot_res(
        &self,
        iceberg_snapshot_res: &IcebergSnapshotResult,
    ) {
        let flush_lsn = iceberg_snapshot_res.flush_lsn;

        // Whether the iceberg snapshot result contains new write operations from mooncake table (append/delete).
        let contains_new_writes = |res: &IcebergSnapshotResult| {
            if !res.import_result.new_data_files.is_empty() {
                assert!(!res.import_result.new_file_indices.is_empty());
                return true;
            }
            if !res.import_result.puffin_blob_ref.is_empty() {
                return true;
            }

            false
        };

        // There're two types of operations could trigger iceberg snapshot: (1) index merge / data compaction; (2) table writes, including append and delete.
        // The first type is safe to import to iceberg at any time, with no flush LSN advancement.
        if contains_new_writes(iceberg_snapshot_res) {
            assert!(
                self.last_iceberg_snapshot_lsn.is_none()
                    || self.last_iceberg_snapshot_lsn.unwrap() < flush_lsn,
                "Last iceberg snapshot LSN is {:?}, flush LSN is {:?}, imported data file number is {}, imported puffin file number is {}",
                self.last_iceberg_snapshot_lsn,
                flush_lsn,
                iceberg_snapshot_res.import_result.new_data_files.len(),
                iceberg_snapshot_res.import_result.puffin_blob_ref.len(),
            );
        } else {
            assert!(
                self.last_iceberg_snapshot_lsn.is_none()
                    || self.last_iceberg_snapshot_lsn.unwrap() <= flush_lsn,
                "Last iceberg snapshot LSN is {:?}, flush LSN is {:?}, imported data file number is {}, imported puffin file number is {}",
                self.last_iceberg_snapshot_lsn,
                flush_lsn,
                iceberg_snapshot_res.import_result.new_data_files.len(),
                iceberg_snapshot_res.import_result.puffin_blob_ref.len(),
            );
        }
    }

    /// Set iceberg snapshot flush LSN, called after a snapshot operation.
    pub(crate) fn set_iceberg_snapshot_res(&mut self, iceberg_snapshot_res: IcebergSnapshotResult) {
        // ---- Update mooncake table fields ----
        let flush_lsn = iceberg_snapshot_res.flush_lsn;
        self.assert_flush_lsn_on_iceberg_snapshot_res(&iceberg_snapshot_res);
        self.last_iceberg_snapshot_lsn = Some(flush_lsn);

        assert!(self.iceberg_table_manager.is_none());
        self.iceberg_table_manager = Some(iceberg_snapshot_res.table_manager);

        // ---- Buffer iceberg persisted content to next snapshot task ---
        assert!(self
            .next_snapshot_task
            .iceberg_persisted_records
            .flush_lsn
            .is_none());
        self.next_snapshot_task.iceberg_persisted_records.flush_lsn = Some(flush_lsn);

        assert!(self
            .next_snapshot_task
            .iceberg_persisted_records
            .import_result
            .is_empty());
        self.next_snapshot_task
            .iceberg_persisted_records
            .import_result = iceberg_snapshot_res.import_result;

        assert!(self
            .next_snapshot_task
            .iceberg_persisted_records
            .index_merge_result
            .is_empty());
        self.next_snapshot_task
            .iceberg_persisted_records
            .index_merge_result = iceberg_snapshot_res.index_merge_result;

        assert!(self
            .next_snapshot_task
            .iceberg_persisted_records
            .data_compaction_result
            .is_empty());
        self.next_snapshot_task
            .iceberg_persisted_records
            .data_compaction_result = iceberg_snapshot_res.data_compaction_result;
    }

    /// Set read request completion result, which will be sync-ed to mooncake table snapshot in the next periodic snapshot iteration.
    pub(crate) fn set_read_request_res(&mut self, cache_handles: Vec<NonEvictableHandle>) {
        self.next_snapshot_task
            .read_cache_handles
            .extend(cache_handles);
    }

    /// Set file indices merge result, which will be sync-ed to mooncake and iceberg snapshot in the next periodic snapshot iteration.
    pub(crate) fn set_file_indices_merge_res(&mut self, file_indices_res: FileIndiceMergeResult) {
        // TODO(hjiang): Should be able to use HashSet at beginning so no need to convert.
        assert!(self.next_snapshot_task.index_merge_result.is_empty());
        self.next_snapshot_task.index_merge_result = file_indices_res;
    }

    /// Set data compaction result, which will be sync-ed to mooncake and iceberg snapshot in the next periodic snapshot iteration.
    pub(crate) fn set_data_compaction_res(&mut self, data_compaction_res: DataCompactionResult) {
        assert!(self.next_snapshot_task.data_compaction_result.is_empty());
        self.next_snapshot_task.data_compaction_result = data_compaction_res;
    }

    /// Get iceberg snapshot flush LSN.
    pub(crate) fn get_iceberg_snapshot_lsn(&self) -> Option<u64> {
        self.last_iceberg_snapshot_lsn
    }

    pub(crate) fn get_state_for_reader(
        &self,
    ) -> (Arc<RwLock<SnapshotTableState>>, watch::Receiver<u64>) {
        (
            self.snapshot.clone(),
            self.table_snapshot_watch_receiver.clone(),
        )
    }

    pub fn append(&mut self, row: MoonlinkRow) -> Result<()> {
        let lookup_key = self.metadata.identity.get_lookup_key(&row);
        let identity_for_key = self.metadata.identity.extract_identity_for_key(&row);
        if let Some(batch) = self.mem_slice.append(lookup_key, row, identity_for_key)? {
            self.next_snapshot_task.new_record_batches.push(batch);
        }
        Ok(())
    }

    pub async fn delete(&mut self, row: MoonlinkRow, lsn: u64) {
        let lookup_key = self.metadata.identity.get_lookup_key(&row);
        let mut record = RawDeletionRecord {
            lookup_key,
            lsn,
            pos: None,
            row_identity: self.metadata.identity.extract_identity_columns(row),
        };
        let pos = self
            .mem_slice
            .delete(&record, &self.metadata.identity)
            .await;
        record.pos = pos;
        self.next_snapshot_task.new_deletions.push(record);
    }

    pub fn commit(&mut self, lsn: u64) {
        self.next_snapshot_task.new_commit_lsn = lsn;
        self.next_snapshot_task.new_commit_point = Some(self.mem_slice.get_commit_check_point());
        assert!(
            self.next_snapshot_task.new_deletions.is_empty()
                || self.next_snapshot_task.new_deletions.last().unwrap().lsn >= transaction_stream::LSN_START_FOR_STREAMING_XACT
                || self.next_snapshot_task.new_deletions.last().unwrap().lsn < lsn,
            "We expect commit LSN to be strictly greater than the last deletion LSN, but got commit LSN {} and last deletion LSN {}",
            lsn,
            self.next_snapshot_task.new_deletions.last().unwrap().lsn,
        );
    }

    /// Shutdown the current table, which unpins all referenced data files in the global data file.
    pub async fn shutdown(&mut self) -> Result<()> {
        let evicted_files_to_delete = {
            let mut guard = self.snapshot.write().await;
            guard.unreference_and_delete_all_cache_handles().await
        };

        for cur_file in evicted_files_to_delete.into_iter() {
            tokio::fs::remove_file(cur_file).await?;
        }

        Ok(())
    }

    pub fn should_flush(&self) -> bool {
        self.mem_slice.get_num_rows() >= self.metadata.config.mem_slice_size
    }

    /// Flush `mem_slice` into parquet files and return the resulting `DiskSliceWriter`.
    ///
    /// When `snapshot_task` is provided, new batches and indices are recorded so
    /// that they can be included in the next snapshot.  The `lsn` parameter
    /// specifies the commit LSN for the flushed data.  When `lsn` is `None` the
    /// caller is responsible for setting the final LSN on the returned
    /// `DiskSliceWriter`.
    async fn flush_mem_slice(
        mem_slice: &mut MemSlice,
        metadata: &Arc<TableMetadata>,
        next_file_id: u32,
        lsn: Option<u64>,
        snapshot_task: Option<&mut SnapshotTask>,
    ) -> Result<DiskSliceWriter> {
        // Finalize the current batch (if needed)
        let (new_batch, batches, index) = mem_slice.drain().unwrap();

        let index = Arc::new(index);
        if let Some(task) = snapshot_task {
            if let Some(batch) = new_batch {
                task.new_record_batches.push(batch);
            }
            task.new_mem_indices.push(index.clone());
        }

        let path = metadata.path.clone();
        let parquet_flush_threshold_size = metadata.config.disk_slice_parquet_file_size;

        let mut disk_slice = DiskSliceWriter::new(
            metadata.schema.clone(),
            path,
            batches,
            lsn,
            next_file_id,
            index,
            parquet_flush_threshold_size,
        );

        disk_slice.write().await?;
        Ok(disk_slice)
    }

    // UNDONE(BATCH_INSERT):
    // Flush uncommitted batches from big batch insert, whether how much record batch there is.
    //
    // This function
    // - tracks all record batches by current snapshot task
    // - persists all full batch records to local filesystem
<<<<<<< HEAD
    pub async fn flush(&mut self, lsn: u64) -> Result<()> {
        self.next_snapshot_task.new_flush_lsn = Some(lsn);
=======
    pub fn flush(&mut self, lsn: u64) -> Result<()> {
        self.pending_flush_lsns.insert(lsn);
        let table_notify_tx = self.table_notify.as_ref().unwrap().clone();
>>>>>>> 0ca5dfb5

        if self.mem_slice.is_empty() {
            return Ok(());
        }

        let next_file_id = self.next_file_id;
        self.next_file_id += 1;
        let disk_slice = Self::flush_mem_slice(
            &mut self.mem_slice,
            &self.metadata,
            next_file_id,
            Some(lsn),
            Some(&mut self.next_snapshot_task),
        )
        .await?;
        self.next_snapshot_task.new_disk_slices.push(disk_slice);

        Ok(())
    }

    pub fn remove_pending_flush_lsn(&mut self, lsn: u64) {
        self.pending_flush_lsns.remove(&lsn);
    }

    pub fn get_min_pending_flush_lsn(&self) -> u64 {
        self.pending_flush_lsns.first().copied().unwrap_or(u64::MAX)
    }

    // Create a snapshot of the last committed version, return current snapshot's version and payload to perform iceberg snapshot.
    fn create_snapshot_impl(&mut self, opt: SnapshotOption) {
        // Check invariant: there should be at most one ongoing mooncake snapshot.
        assert!(!self.mooncake_snapshot_ongoing);
        self.mooncake_snapshot_ongoing = true;

        self.next_snapshot_task.new_rows = Some(self.mem_slice.get_latest_rows());
        let next_snapshot_task = std::mem::take(&mut self.next_snapshot_task);
        self.next_snapshot_task = SnapshotTask::new(self.metadata.config.clone());
        let cur_snapshot = self.snapshot.clone();
        // Create a detached task, whose completion will be notified separately.
        tokio::task::spawn(
            Self::create_snapshot_async(
                cur_snapshot,
                next_snapshot_task,
                opt,
                self.table_notify.as_ref().unwrap().clone(),
            )
            .instrument(info_span!("create_snapshot_async")),
        );
    }

    /// If a mooncake snapshot is not going to be created, return false immediately.
    #[must_use]
    pub fn create_snapshot(&mut self, opt: SnapshotOption) -> bool {
        if !self.next_snapshot_task.should_create_snapshot() && !opt.force_create {
            return false;
        }
        self.create_snapshot_impl(opt);
        true
    }

    /// Notify mooncake snapshot as completed.
    pub fn mark_mooncake_snapshot_completed(&mut self) {
        assert!(self.mooncake_snapshot_ongoing);
        self.mooncake_snapshot_ongoing = false;
    }

    /// Perform index merge, whose completion will be notified separately in async style.
    pub(crate) fn perform_index_merge(
        &mut self,
        file_indice_merge_payload: FileIndiceMergePayload,
    ) {
        let cur_file_id = self.next_file_id as u64;
        self.next_file_id += 1;
        let table_directory = std::path::PathBuf::from(self.metadata.path.to_str().unwrap());
        let table_notify_tx_copy = self.table_notify.as_ref().unwrap().clone();

        // Create a detached task, whose completion will be notified separately.
        tokio::task::spawn(async move {
            let mut builder = GlobalIndexBuilder::new();
            builder.set_directory(table_directory);
            let merged = builder
                .build_from_merge(file_indice_merge_payload.file_indices.clone(), cur_file_id)
                .await;
            let index_merge_result = FileIndiceMergeResult {
                old_file_indices: file_indice_merge_payload.file_indices,
                new_file_indices: vec![merged],
            };
            table_notify_tx_copy
                .send(TableEvent::IndexMerge { index_merge_result })
                .await
                .unwrap();
        });
    }

    /// Perform data compaction, whose completion will be notified separately in async style.
    pub(crate) fn perform_data_compaction(&mut self, compaction_payload: DataCompactionPayload) {
        let data_compaction_new_file_ids =
            compaction_payload.get_new_compacted_data_file_ids_number();
        let table_auto_incr_ids =
            self.next_file_id..(self.next_file_id + data_compaction_new_file_ids);
        self.next_file_id += data_compaction_new_file_ids;
        let file_params = CompactionFileParams {
            dir_path: self.metadata.path.clone(),
            table_auto_incr_ids,
            data_file_final_size: self
                .metadata
                .config
                .data_compaction_config
                .data_file_final_size,
        };
        let schema_ref = self.metadata.schema.clone();
        let table_notify_tx_copy = self.table_notify.as_ref().unwrap().clone();

        // Create a detached task, whose completion will be notified separately.
        tokio::task::spawn(
            async move {
                let builder = CompactionBuilder::new(compaction_payload, schema_ref, file_params);
                let data_compaction_result = builder.build().await;
                table_notify_tx_copy
                    .send(TableEvent::DataCompaction {
                        data_compaction_result,
                    })
                    .await
                    .unwrap();
            }
            .instrument(info_span!("data_compaction")),
        );
    }

    pub(crate) fn notify_snapshot_reader(&self, lsn: u64) {
        self.table_snapshot_watch_sender.send(lsn).unwrap();
    }

    #[cfg(test)]
    pub(crate) fn get_snapshot_watch_sender(&self) -> watch::Sender<u64> {
        self.table_snapshot_watch_sender.clone()
    }

    /// Persist an iceberg snapshot.
    async fn persist_iceberg_snapshot_impl(
        mut iceberg_table_manager: Box<dyn TableManager>,
        snapshot_payload: IcebergSnapshotPayload,
        table_notify: Sender<TableEvent>,
        table_auto_incr_ids: std::ops::Range<u32>,
    ) {
        let flush_lsn = snapshot_payload.flush_lsn;

        let new_imported_data_files_count = snapshot_payload.import_payload.data_files.len();
        let new_compacted_data_files_count = snapshot_payload
            .data_compaction_payload
            .new_data_files_to_import
            .len();

        let new_new_file_indices_count = snapshot_payload.import_payload.file_indices.len();
        let new_merged_file_indices_count = snapshot_payload
            .index_merge_payload
            .new_file_indices_to_import
            .len();
        let new_compacted_file_indices_count = snapshot_payload
            .data_compaction_payload
            .new_file_indices_to_import
            .len();

        let old_file_indices_to_remove_by_index_merge = snapshot_payload
            .index_merge_payload
            .old_file_indices_to_remove
            .clone();
        let old_data_files_to_remove_by_compaction = snapshot_payload
            .data_compaction_payload
            .old_data_files_to_remove
            .clone();
        let old_file_indices_to_remove_by_compaction = snapshot_payload
            .data_compaction_payload
            .old_file_indices_to_remove
            .clone();

        let persistence_file_params = PersistenceFileParams {
            table_auto_incr_ids,
        };
        let iceberg_persistence_res = iceberg_table_manager
            .sync_snapshot(snapshot_payload, persistence_file_params)
            .await;

        // Notify on event error.
        if iceberg_persistence_res.is_err() {
            table_notify
                .send(TableEvent::IcebergSnapshot {
                    iceberg_snapshot_result: Err(iceberg_persistence_res.unwrap_err().into()),
                })
                .await
                .unwrap();
            return;
        }

        // Notify on event success.
        let iceberg_persistence_res = iceberg_persistence_res.unwrap();

        // Persisted data files and file indices will be cut into multiple sections: imported part, index merge part, data compaction part.
        // Get the cut-off indices to slice from returned iceberg persistence result.
        let new_data_files_cutoff_index_1 = new_imported_data_files_count;
        let new_data_files_cutoff_index_2 =
            new_data_files_cutoff_index_1 + new_compacted_data_files_count;
        assert_eq!(
            new_data_files_cutoff_index_2,
            iceberg_persistence_res.remote_data_files.len()
        );

        let new_file_indices_cutoff_index_1 = new_new_file_indices_count;
        let new_file_indices_cutoff_index_2 =
            new_file_indices_cutoff_index_1 + new_merged_file_indices_count;
        let new_file_indices_cutoff_index_3 =
            new_file_indices_cutoff_index_2 + new_compacted_file_indices_count;
        assert_eq!(
            new_file_indices_cutoff_index_3,
            iceberg_persistence_res.remote_file_indices.len()
        );

        let snapshot_result = IcebergSnapshotResult {
            table_manager: iceberg_table_manager,
            flush_lsn,
            import_result: IcebergSnapshotImportResult {
                new_data_files: iceberg_persistence_res.remote_data_files
                    [0..new_data_files_cutoff_index_1]
                    .to_vec(),
                puffin_blob_ref: iceberg_persistence_res.puffin_blob_ref,
                new_file_indices: iceberg_persistence_res.remote_file_indices
                    [0..new_file_indices_cutoff_index_1]
                    .to_vec(),
            },
            index_merge_result: IcebergSnapshotIndexMergeResult {
                new_file_indices_imported: iceberg_persistence_res.remote_file_indices
                    [new_file_indices_cutoff_index_1..new_file_indices_cutoff_index_2]
                    .to_vec(),
                old_file_indices_removed: old_file_indices_to_remove_by_index_merge,
            },
            data_compaction_result: IcebergSnapshotDataCompactionResult {
                new_data_files_imported: iceberg_persistence_res.remote_data_files
                    [new_data_files_cutoff_index_1..new_data_files_cutoff_index_2]
                    .to_vec(),
                old_data_files_removed: old_data_files_to_remove_by_compaction,
                new_file_indices_imported: iceberg_persistence_res.remote_file_indices
                    [new_file_indices_cutoff_index_2..new_file_indices_cutoff_index_3]
                    .to_vec(),
                old_file_indices_removed: old_file_indices_to_remove_by_compaction,
            },
        };
        table_notify
            .send(TableEvent::IcebergSnapshot {
                iceberg_snapshot_result: Ok(snapshot_result),
            })
            .await
            .unwrap();
    }

    /// Create an iceberg snapshot.
    pub(crate) fn persist_iceberg_snapshot(&mut self, snapshot_payload: IcebergSnapshotPayload) {
        // Check invariant: there's at most one ongoing iceberg snapshot.
        let iceberg_table_manager = self.iceberg_table_manager.take().unwrap();

        // Create a detached task, whose completion will be notified separately.
        let new_file_ids_to_create = snapshot_payload.get_new_file_ids_num();
        let table_auto_incr_ids = self.next_file_id..(self.next_file_id + new_file_ids_to_create);
        self.next_file_id += new_file_ids_to_create;
        tokio::task::spawn(
            Self::persist_iceberg_snapshot_impl(
                iceberg_table_manager,
                snapshot_payload,
                self.table_notify.as_ref().unwrap().clone(),
                table_auto_incr_ids,
            )
            .instrument(info_span!("persist_iceberg_snapshot")),
        );
    }

    /// Drop a mooncake table.
    pub(crate) async fn drop_mooncake_table(&mut self) -> Result<()> {
        tokio::fs::remove_dir_all(&self.metadata.path).await?;
        Ok(())
    }

    /// Drop an iceberg table.
    pub(crate) async fn drop_iceberg_table(&mut self) -> Result<()> {
        assert!(self.iceberg_table_manager.is_some());
        self.iceberg_table_manager
            .as_mut()
            .unwrap()
            .drop_table()
            .await?;
        Ok(())
    }

    async fn create_snapshot_async(
        snapshot: Arc<RwLock<SnapshotTableState>>,
        next_snapshot_task: SnapshotTask,
        opt: SnapshotOption,
        table_notify: Sender<TableEvent>,
    ) {
        let snapshot_result = snapshot
            .write()
            .await
            .update_snapshot(next_snapshot_task, opt)
            .await;
        table_notify
            .send(TableEvent::MooncakeTableSnapshotResult {
                lsn: snapshot_result.commit_lsn,
                iceberg_snapshot_payload: snapshot_result.iceberg_snapshot_payload,
                data_compaction_payload: snapshot_result.data_compaction_payload,
                file_indice_merge_payload: snapshot_result.file_indices_merge_payload,
                evicted_data_files_to_delete: snapshot_result.evicted_data_files_to_delete,
            })
            .await
            .unwrap();
    }
}

#[cfg(test)]
mod tests;

#[cfg(test)]
pub(crate) mod test_utils;

#[cfg(test)]
mod data_file_state_tests;

#[cfg(test)]
mod deletion_vector_puffin_state_tests;

#[cfg(test)]
mod file_index_state_tests;

#[cfg(test)]
pub(crate) mod table_accessor_test_utils;

#[cfg(test)]
pub(crate) mod table_creation_test_utils;

#[cfg(test)]
pub(crate) mod validation_test_utils;

#[cfg(test)]
pub(crate) mod table_operation_test_utils;

#[cfg(test)]
pub(crate) mod test_utils_commons;

#[cfg(test)]
pub(crate) mod cache_test_utils;<|MERGE_RESOLUTION|>--- conflicted
+++ resolved
@@ -825,14 +825,8 @@
     // This function
     // - tracks all record batches by current snapshot task
     // - persists all full batch records to local filesystem
-<<<<<<< HEAD
     pub async fn flush(&mut self, lsn: u64) -> Result<()> {
         self.next_snapshot_task.new_flush_lsn = Some(lsn);
-=======
-    pub fn flush(&mut self, lsn: u64) -> Result<()> {
-        self.pending_flush_lsns.insert(lsn);
-        let table_notify_tx = self.table_notify.as_ref().unwrap().clone();
->>>>>>> 0ca5dfb5
 
         if self.mem_slice.is_empty() {
             return Ok(());
